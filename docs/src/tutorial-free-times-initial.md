--- conflicted
+++ resolved
@@ -4,11 +4,6 @@
 
 # [Optimal control problem with free initial time](@id tutorial-free-times-initial)
 
-<<<<<<< HEAD
-=======
-
-
->>>>>>> 3473b2d1
 In this tutorial, we explore an optimal control problem with free initial time `t0`.
 
 Here are the required packages for the tutorial:
@@ -142,97 +137,12 @@
 t_0 = -2 
 ```
 
-<<<<<<< HEAD
 Control:
 ```math
 u(t) = 1 \quad \text{on} \quad [-2, -1] \\
 u(t) = -1 \quad \text{on} \quad [-1, 0]
-=======
-## Verification of results
-!!! note "Mathematical computations"
-    ```@raw html
-    <details>
-    <summary> Click to show/hide mathematical verification.</summary>
-    ```
-    Here is the theoretical part using Pontryagin's Maximum Principle:
-    ```math
-    H = p_1 x_2 + p_2 u + 1
-    ```
-
-    Conditions from Pontryagin’s theorem:
-    ```math
-        \begin{aligned}
-
-            \dot{p}_1(t) &= 0,  \quad \Rightarrow \quad p_1 = c_1 \quad (\text{constant}) \\
-
-            \dot{p}_2(t) &= -p_1 \quad \Rightarrow \quad p_2 = -c_1 t + c_2
-        \end{aligned}
-    ```
-
-    Switching condition:
-    ```math
-    p_2(t_s) = 0 \quad \Rightarrow \quad c_2 = c_1 t_s
-    ```
-
-    Optimal control:
-    ```math
-    u(t) = 1 \quad \text{on} \quad [t_0, t_s] \\
-    u(t) = -1 \quad \text{on} \quad [t_s, 0]
-    ```
-
-    Now we integrate the system:
-
-    On ( t in [t_0, t_s] ) :
-    ```math
-    x_2' = u = 1 \quad \Rightarrow \quad x_2(t) = t - t_0 \\
-    x_1' = x_2 \quad \Rightarrow \quad x_1(t) = \frac{(t - t_0)^2}{2}
-    ```
-
-    At switching time ( t = t_s ) :
-    ```math
-    \dot{x}_2(t_s) = t_s - t_0 \\
-    \dot{x}_1(t_s) = \frac{(t_s - t_0)^2}{2}
-    ```
-
-    when ( t in [t_s, 0] ) :
-    ```math
-    \dot{x}_2(t) = u(t) = -1 \quad \Rightarrow \quad x_2(t) = x_2(t_s) - (t - t_s) \\
-    \dot{x}_1(t) = x_2(t) \quad \Rightarrow \quad x_1(t) = x_1(t_s) + \int_{t_s}^t x_2(s) ds
-    ```
-
-    Final velocity condition:
-    ```math
-    x_2(0) = 0 \quad \Rightarrow \quad t_s - t_0 + t_s = 0 \quad \Rightarrow \quad t_0 = 2 t_s
-    ```
-
-    Final position:
-    ```math
-    x_1(0) = x_1(t_s) + \frac{t_s^2}{2} \quad \Rightarrow \quad x_1(0) = t_s^2 = 1 \quad \Rightarrow \quad t_s = -1
-    ```
-
-    We deduce:
-    ```math
-    t_0 = 2 * t_s = -2
-    ```
-
-    ### Final solution:
-    - Switching time:
-    ```math
-    t_s = -1 
-    ```
-    - Initial time:
-    ```math
-    t_0 = -2 
-    ```
-
-    Control:
-    ```math
-    u(t) = 1 \quad \text{on} \quad [-2, -1] \\
-    u(t) = -1 \quad \text{on} \quad [-1, 0]
-    ```
-    ```@raw html
-    </details>
-    ```
+```
+
 ## Indirect method 
 
 
@@ -331,5 +241,4 @@
 # Plot comparison
 plt = plot(sol; label="direct", size=(800, 800))
 plot!(plt, flow_sol; label="indirect", color=:red)
->>>>>>> 3473b2d1
 ```