--- conflicted
+++ resolved
@@ -39,15 +39,7 @@
 ```
 =#
 makedocs(;
-<<<<<<< HEAD
-    draft=true, # if draft is true, then the julia code from .md is not executed
-    # to disable the draft mode in a specific markdown file, use the following:
-    # ```@meta
-    # Draft = false
-    # ```
-=======
     draft=false,
->>>>>>> 573343fa
     warnonly=[:cross_references, :autodocs_block],
     sitename="Tutorials",
     format=Documenter.HTML(;
